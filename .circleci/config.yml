--- conflicted
+++ resolved
@@ -10,13 +10,7 @@
           command: make -j 8
       - run:
           name: Test
-<<<<<<< HEAD
-          command: >-
-              pip install rmtest >= 0.7.0
-              make test
-=======
           command: pip install "rmtest >= 0.7.0" && make test
->>>>>>> f3a0f36a
       - run:
           name: Persist Artifacts
           command: >-
